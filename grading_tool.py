import streamlit as st
import pandas as pd
import matplotlib.pyplot as plt
import numpy as np

# --- Page Configuration ---
st.set_page_config(
    page_title="Interactive Grading Tool",
    page_icon="🎓",
    layout="wide"
)

<<<<<<< HEAD
# --- Helper Functions ---
def convert_cloud_url(url):
    """Convert cloud storage URLs to direct download links"""
    import re

    # Google Sheets URL - convert to CSV export
    if 'docs.google.com/spreadsheets' in url:
        # Extract spreadsheet ID from various Google Sheets URL formats
        patterns = [
            r'/spreadsheets/d/([a-zA-Z0-9_-]+)',  # /spreadsheets/d/SHEET_ID/edit
            r'spreadsheets/d/([a-zA-Z0-9_-]+)',   # Alternative pattern
        ]

        for pattern in patterns:
            match = re.search(pattern, url)
            if match:
                sheet_id = match.group(1)
                # Export as CSV (first sheet by default)
                return f"https://docs.google.com/spreadsheets/d/{sheet_id}/export?format=csv"

    # Google Drive URL patterns
    elif 'drive.google.com' in url:
        # Extract file ID from various Google Drive URL formats
        patterns = [
            r'/file/d/([a-zA-Z0-9_-]+)',  # /file/d/FILE_ID/view
            r'id=([a-zA-Z0-9_-]+)',        # ?id=FILE_ID
            r'/open\?id=([a-zA-Z0-9_-]+)'  # /open?id=FILE_ID
        ]

        for pattern in patterns:
            match = re.search(pattern, url)
            if match:
                file_id = match.group(1)
                return f"https://drive.google.com/uc?export=download&id={file_id}"

    # Dropbox URL - just add dl=1 parameter
    elif 'dropbox.com' in url:
        if '?' in url:
            return url.replace('dl=0', 'dl=1') if 'dl=0' in url else url + '&dl=1'
        else:
            return url + '?dl=1'

    # OneDrive URL - replace 'view' with 'download'
    elif 'onedrive.live.com' in url or '1drv.ms' in url:
        return url.replace('view.aspx', 'download.aspx') if 'view.aspx' in url else url

    # Return original URL if no conversion needed
    return url

def load_file_from_url(url):
    """Load CSV or Excel file from URL with size limits and validation"""
    MAX_FILE_SIZE = 50 * 1024 * 1024  # 50MB limit for grading files

    try:
        # Convert cloud storage URLs to direct download links
        download_url = convert_cloud_url(url)

        # Add headers to mimic browser request
        headers = {
            'User-Agent': 'Mozilla/5.0 (Windows NT 10.0; Win64; x64) AppleWebKit/537.36'
        }

        # First, make a HEAD request to check file size
        try:
            head_response = requests.head(download_url, headers=headers, timeout=10, allow_redirects=True)
            content_length = head_response.headers.get('Content-Length')
            if content_length:
                file_size = int(content_length)
                if file_size > MAX_FILE_SIZE:
                    raise Exception(f"File is too large ({file_size / (1024*1024):.1f} MB). Maximum allowed size is 50 MB. Please use a smaller file or upload directly.")
        except:
            # If HEAD request fails, continue with GET (some servers don't support HEAD)
            pass

        # Download the file with streaming to avoid memory issues
        response = requests.get(download_url, headers=headers, timeout=30, allow_redirects=True, stream=True)
        response.raise_for_status()

        # Check content type to detect Google Drive virus scan page
        content_type = response.headers.get('Content-Type', '').lower()

        # If we get HTML from Google Drive, it's likely the virus scan warning page
        if 'text/html' in content_type and 'drive.google.com' in url:
            raise Exception("Google Drive returned an HTML page instead of the file. This usually happens with large files.\n\n" +
                          "Solutions:\n" +
                          "1. Try downloading the file first, then use 'Upload File' option\n" +
                          "2. Make sure the file is small enough (< 50MB)\n" +
                          "3. Check that link sharing is enabled ('Anyone with the link can view')")

        # Read content with size limit
        content_bytes = b''
        downloaded_size = 0
        for chunk in response.iter_content(chunk_size=8192):
            if chunk:
                downloaded_size += len(chunk)
                if downloaded_size > MAX_FILE_SIZE:
                    raise Exception(f"File exceeds 50 MB size limit. Please use a smaller file or the 'Upload File' option.")
                content_bytes += chunk

        # Check if we got an HTML page (common with Google Drive issues)
        if content_bytes.startswith(b'<!DOCTYPE') or content_bytes.startswith(b'<html'):
            raise Exception("Received an HTML page instead of a data file. Please check:\n" +
                          "- The file sharing permissions are set correctly\n" +
                          "- The file is not too large (< 50MB recommended)\n" +
                          "- Try downloading the file manually first, then use 'Upload File'")

        # Detect file type and parse
        if url.endswith('.csv') or 'text/csv' in content_type or 'csv' in download_url:
            df = pd.read_csv(io.BytesIO(content_bytes))
        elif url.endswith(('.xlsx', '.xls')) or 'spreadsheet' in content_type or 'excel' in content_type:
            df = pd.read_excel(io.BytesIO(content_bytes), engine='openpyxl')
        else:
            # Try CSV first, then Excel
            try:
                df = pd.read_csv(io.BytesIO(content_bytes))
            except:
                try:
                    df = pd.read_excel(io.BytesIO(content_bytes), engine='openpyxl')
                except:
                    raise Exception("Could not parse file. Please ensure it's a valid CSV or Excel file.")

        # Validate that we got actual data
        if df.empty:
            raise Exception("File appears to be empty. Please check the file and try again.")

        return df

    except requests.exceptions.Timeout:
        raise Exception("Download timed out. The file might be too large or the connection is slow. Try:\n" +
                      "1. Using a smaller file\n" +
                      "2. Downloading the file first, then using 'Upload File' option")
    except requests.exceptions.RequestException as e:
        raise Exception(f"Failed to download file from URL. Please check:\n" +
                      "- The URL is accessible and not password-protected\n" +
                      "- You have an internet connection\n" +
                      "- For Google Drive: Make sure link sharing is enabled\n\nError: {str(e)}")
    except pd.errors.EmptyDataError:
        raise Exception("The file is empty or could not be read. Please check the file format.")
    except Exception as e:
        raise Exception(f"Failed to load file: {str(e)}")

def validate_data(df, marks_column):
    """Validate the loaded data"""
    errors = []
    warnings = []

    # Check if dataframe is empty
    if df.empty:
        errors.append("The file is empty. Please upload a file with data.")
        return errors, warnings

    # Check if marks column has data
    if marks_column not in df.columns:
        errors.append(f"Column '{marks_column}' not found in the file.")
        return errors, warnings

    # Check for numeric data in marks column
    if not pd.api.types.is_numeric_dtype(df[marks_column]):
        errors.append(f"The '{marks_column}' column must contain numeric values only.")

    # Check for marks out of range
    marks_data = df[marks_column].dropna()
    if len(marks_data) == 0:
        errors.append(f"No valid marks found in '{marks_column}' column.")
    else:
        if marks_data.min() < 0:
            warnings.append(f"Warning: Found negative marks (minimum: {marks_data.min():.2f})")
        if marks_data.max() > 100:
            warnings.append(f"Warning: Found marks above 100 (maximum: {marks_data.max():.2f})")

    return errors, warnings

def validate_grade_boundaries(boundaries):
    """Validate that grade boundaries are in descending order"""
    errors = []
    boundary_list = [
        ('A', boundaries['A']),
        ('A-', boundaries['A-']),
        ('B', boundaries['B']),
        ('B-', boundaries['B-']),
        ('C', boundaries['C']),
        ('C-', boundaries['C-']),
        ('D', boundaries['D']),
        ('E', boundaries['E'])
    ]

    for i in range(len(boundary_list) - 1):
        current_grade, current_val = boundary_list[i]
        next_grade, next_val = boundary_list[i + 1]
        if current_val <= next_val:
            errors.append(f"Grade {current_grade} boundary ({current_val}) must be greater than Grade {next_grade} boundary ({next_val})")

    return errors

=======
>>>>>>> 51654307
# --- Main Application Logic ---
st.title("🎓 Interactive Grading Tool")
st.write("Let's grade some papers! Upload a file with student marks to begin.")

<<<<<<< HEAD
if input_method == "📁 Upload File":
    uploaded_file = st.file_uploader(
        "Upload Student Marks File 📄",
        type=['csv','xlsx','xls'],
        help="Upload a CSV or Excel file containing student names and marks"
    )
elif input_method == "🔗 Load from URL":
    st.warning("⚠️ **File Size Limit**: Maximum 50 MB for URL loading. For larger files, please use 'Upload File' option.")
    file_url = st.text_input(
        "Enter file URL:",
        placeholder="https://docs.google.com/spreadsheets/d/YOUR_SHEET_ID/edit",
        help="Paste a link to your Google Sheets, Google Drive, Dropbox, OneDrive, or direct CSV/Excel file URL"
    )
    if file_url:
        st.success("✅ Supported: Google Sheets, Google Drive, Dropbox, OneDrive, Direct URLs")
        with st.expander("📖 How to get shareable links from different platforms"):
            st.markdown("""
            **Google Sheets** ⭐ Easiest Option:
            1. Click "Share" button (top right corner)
            2. Set to "Anyone with the link can view"
            3. Copy and paste the entire URL here
            4. The tool will automatically export the first sheet as CSV

            **Google Drive Files:**
            1. Right-click your file → "Share" → "Get link"
            2. Set to "Anyone with the link can view"
            3. Copy and paste the entire URL here
=======
# --- File Uploader ---
uploaded_file = st.file_uploader("Upload Student Marks File 📄", type=['csv','xlsx','xls'])
>>>>>>> 51654307

if uploaded_file is not None:
    with st.spinner('Analyzing your file... Hang tight! ⏳'):
        try:
            # --- File Loading Logic ---
            if uploaded_file.name.endswith('.csv'):
                df = pd.read_csv(uploaded_file)
            elif uploaded_file.name.endswith(('.xlsx', '.xls')):
                df = pd.read_excel(uploaded_file, engine='openpyxl')
            else:
                st.error("Unsupported file format. Please upload a CSV or Excel file.")
                st.stop()

            st.success("✅ File loaded successfully!")
            with st.expander("Click to see the raw uploaded data"):
                st.dataframe(df, use_container_width=True)

            # --- Sidebar Configuration ---
            st.sidebar.header("⚙️ Configuration")
            marks_column = st.sidebar.selectbox(
                "Select the marks column:",
                df.select_dtypes(include=np.number).columns
            )

            bin = st.sidebar.number_input("Number of Bins:", value= 20)
            

            st.sidebar.subheader("Grade Boundaries")
            st.sidebar.info("Set the **minimum** mark for each grade.")
            a_grade_min = st.sidebar.slider("Grade A", 0.0, 100.0, 90.0, step=0.1)
            a_minus_grade_min = st.sidebar.slider("Grade A-", 0.0, 100.0, 80.0, step=0.1)
            b_grade_min = st.sidebar.slider("Grade B", 0.0, 100.0, 70.0, step=0.1)
            b_minus_grade_min = st.sidebar.slider("Grade B-", 0.0, 100.0, 60.0, step=0.1)
            c_grade_min = st.sidebar.slider("Grade C", 0.0, 100.0, 50.0, step=0.1)
            c_minus_grade_min = st.sidebar.slider("Grade C-", 0.0, 100.0, 40.0, step=0.1)
            d_grade_min = st.sidebar.slider("Grade D", 0.0, 100.0, 30.0, step=0.1)
            e_grade_min = st.sidebar.slider("Grade E", 0.0, 100.0, 20.0, step=0.1)

            # --- Grading Logic ---
            def assign_grade(mark):
                if mark >= a_grade_min: return 'A'
                elif mark >= a_minus_grade_min: return 'A-'
                elif mark >= b_grade_min: return 'B'
                elif mark >= b_minus_grade_min: return 'B-'
                elif mark >= c_grade_min: return 'C'
                elif mark >= c_minus_grade_min: return 'C-'
                elif mark >= d_grade_min: return 'D'
                elif mark >= e_grade_min: return 'E'
                else: return 'F'

            df['Grade'] = df[marks_column].apply(assign_grade)

        except Exception as e:
            st.error(f"An error occurred: {e}")
            st.stop()

    # --- Displaying the Results in Tabs ---
    st.header("📊 Results Dashboard")
    tab1, tab2, tab3 = st.tabs(["📊 Distribution & Stats", "📋 Graded List", "📈 Grade Summary"])

    with tab1:
        st.subheader("Marks Distribution")
        col1, col2 = st.columns([3, 2]) # Give more space to the histogram
        with col1:
            fig, ax = plt.subplots()
            ax.hist(df[marks_column].dropna(), bins= bin, color='royalblue', edgecolor='black')
            ax.set_title(f"Distribution of {marks_column}")
            ax.set_xlabel("Marks")
            ax.set_ylabel("Number of Students")
            ax.grid(axis='y', alpha=0.75)
            # Add vertical lines for grade boundaries
            ax.axvline(a_grade_min, color='green', linestyle='--', label=f'A ({a_grade_min})')
            ax.axvline(a_minus_grade_min, color='blue', linestyle='--', label=f'A- ({a_minus_grade_min})')
            ax.axvline(b_grade_min, color='orange', linestyle='--', label=f'B ({b_grade_min})')
            ax.axvline(b_minus_grade_min, color='red', linestyle='--', label=f'B- ({b_minus_grade_min})')
            ax.axvline(c_grade_min, color='green', linestyle='--', label=f'C ({c_grade_min})')
            ax.axvline(c_minus_grade_min, color='blue', linestyle='--', label=f'C- ({c_minus_grade_min})')
            ax.axvline(d_grade_min, color='red', linestyle='--', label=f'D ({d_grade_min})')
            ax.axvline(e_grade_min, color='orange', linestyle='--', label=f'E ({e_grade_min})')
            ax.legend()
            st.pyplot(fig)
        
        with col2:
            st.subheader("Summary Statistics")
            data = df[marks_column].dropna()
            st.metric(label="Mean", value=f"{data.mean():.2f}")
            st.metric(label="Median", value=f"{data.median():.2f}")
            st.metric(label="Standard Deviation", value=f"{data.std():.2f}")
            st.metric(label="Highest Mark", value=f"{data.max():.2f}")
            st.metric(label="Lowest Mark", value=f"{data.min():.2f}")

    with tab2:
        st.subheader("Full Graded Student List")
        st.dataframe(df, use_container_width=True)

    with tab3:
        st.subheader("Summary of Grades Awarded")
        grade_counts = df['Grade'].value_counts().sort_index()
        col1, col2 = st.columns(2)
        with col1:
            st.dataframe(grade_counts, use_container_width=True)
        with col2:
            st.bar_chart(grade_counts)

else:
    st.header("☝️ Upload a file to get started!")<|MERGE_RESOLUTION|>--- conflicted
+++ resolved
@@ -10,7 +10,6 @@
     layout="wide"
 )
 
-<<<<<<< HEAD
 # --- Helper Functions ---
 def convert_cloud_url(url):
     """Convert cloud storage URLs to direct download links"""
@@ -205,13 +204,10 @@
 
     return errors
 
-=======
->>>>>>> 51654307
 # --- Main Application Logic ---
 st.title("🎓 Interactive Grading Tool")
 st.write("Let's grade some papers! Upload a file with student marks to begin.")
 
-<<<<<<< HEAD
 if input_method == "📁 Upload File":
     uploaded_file = st.file_uploader(
         "Upload Student Marks File 📄",
@@ -239,10 +235,6 @@
             1. Right-click your file → "Share" → "Get link"
             2. Set to "Anyone with the link can view"
             3. Copy and paste the entire URL here
-=======
-# --- File Uploader ---
-uploaded_file = st.file_uploader("Upload Student Marks File 📄", type=['csv','xlsx','xls'])
->>>>>>> 51654307
 
 if uploaded_file is not None:
     with st.spinner('Analyzing your file... Hang tight! ⏳'):
